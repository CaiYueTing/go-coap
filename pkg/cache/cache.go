--- conflicted
+++ resolved
@@ -3,38 +3,23 @@
 import (
 	"time"
 
-<<<<<<< HEAD
 	"github.com/plgd-dev/go-coap/v3/pkg/sync"
-=======
-	kitSync "github.com/plgd-dev/kit/v2/sync"
 	"go.uber.org/atomic"
->>>>>>> 88765211
 )
 
 func DefaultOnExpire[D any](d D) {
 	// for nothing on expire
 }
 
-<<<<<<< HEAD
 type Element[D any] struct {
-	validUntil time.Time
+	ValidUntil atomic.Time
 	data       D
 	onExpire   func(d D)
 }
 
 func (e *Element[D]) IsExpired(now time.Time) bool {
-	if e.validUntil.IsZero() {
-=======
-type Element struct {
-	ValidUntil atomic.Time
-	data       interface{}
-	onExpire   func(d interface{})
-}
-
-func (e *Element) IsExpired(now time.Time) bool {
 	value := e.ValidUntil.Load()
 	if value.IsZero() {
->>>>>>> 88765211
 		return false
 	}
 	return now.After(value)
@@ -48,13 +33,9 @@
 	if onExpire == nil {
 		onExpire = DefaultOnExpire[D]
 	}
-<<<<<<< HEAD
-	return &Element[D]{data: data, validUntil: validUntil, onExpire: onExpire}
-=======
-	e := &Element{data: data, onExpire: onExpire}
+	e := &Element[D]{data: data, onExpire: onExpire}
 	e.ValidUntil.Store(validUntil)
 	return e
->>>>>>> 88765211
 }
 
 type Cache[K comparable, D any] struct {
