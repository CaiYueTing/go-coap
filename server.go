// Package coap provides a CoAP client and server.
package coap

import (
	"crypto/tls"
	"errors"
	"fmt"

	piondtls "github.com/pion/dtls/v2"
	"github.com/plgd-dev/go-coap/v3/dtls"
	dtlsServer "github.com/plgd-dev/go-coap/v3/dtls/server"
	"github.com/plgd-dev/go-coap/v3/mux"
	"github.com/plgd-dev/go-coap/v3/net"
	"github.com/plgd-dev/go-coap/v3/options"
	"github.com/plgd-dev/go-coap/v3/tcp"
	tcpServer "github.com/plgd-dev/go-coap/v3/tcp/server"
	"github.com/plgd-dev/go-coap/v3/udp"
	udpServer "github.com/plgd-dev/go-coap/v3/udp/server"
)

// ListenAndServe Starts a server on address and network specified Invoke handler
// for incoming queries.
func ListenAndServe(network string, addr string, handler mux.Handler) (err error) {
	switch network {
	case "udp", "udp4", "udp6", "":
		l, err := net.NewListenUDP(network, addr)
		if err != nil {
			return err
		}
		defer func() {
			if errC := l.Close(); errC != nil && err == nil {
				err = errC
			}
		}()
		s := udp.NewServer(options.WithMux(handler))
		return s.Serve(l)
	case "tcp", "tcp4", "tcp6":
		l, err := net.NewTCPListener(network, addr)
		if err != nil {
			return err
		}
		defer func() {
			if errC := l.Close(); errC != nil && err == nil {
				err = errC
			}
		}()
		s := tcp.NewServer(options.WithMux(handler))
		return s.Serve(l)
	default:
		return fmt.Errorf("invalid network (%v)", network)
	}
}

// ListenAndServeTCPTLS Starts a server on address and network over TLS specified Invoke handler
// for incoming queries.
func ListenAndServeTCPTLS(network, addr string, config *tls.Config, handler mux.Handler) (err error) {
	l, err := net.NewTLSListener(network, addr, config)
	if err != nil {
		return err
	}
	defer func() {
		if errC := l.Close(); errC != nil && err == nil {
			err = errC
		}
	}()
	s := tcp.NewServer(options.WithMux(handler))
	return s.Serve(l)
}

// ListenAndServeDTLS Starts a server on address and network over DTLS specified Invoke handler
// for incoming queries.
func ListenAndServeDTLS(network string, addr string, config *piondtls.Config, handler mux.Handler) (err error) {
	l, err := net.NewDTLSListener(network, addr, config)
	if err != nil {
		return err
	}
	defer func() {
		if errC := l.Close(); errC != nil && err == nil {
			err = errC
		}
	}()
	s := dtls.NewServer(options.WithMux(handler))
	return s.Serve(l)
}

// ListenAndServeWithOption Starts a server on address and network specified Invoke options
// for incoming queries. The options is only support tcpServer.Option and udpServer.Option
func ListenAndServeWithOptions(network, addr string, opts ...any) (err error) {
	tcpOptions := []tcpServer.Option{}
	udpOptions := []udpServer.Option{}
	for _, opt := range opts {
		switch o := opt.(type) {
		case tcpServer.Option:
			tcpOptions = append(tcpOptions, o)
<<<<<<< HEAD
		case udpServer.Option:
			udpOptions = append(udpOptions, o)
		default:
			return fmt.Errorf("only support tcpServer.Option and udpServer.Option")
=======

			// Duplicate the option for UDP if needed.
			if udpOpt, ok := o.(udpServer.Option); ok {
				udpOptions = append(udpOptions, udpOpt)
			}
		case udpServer.Option:
			udpOptions = append(udpOptions, o)
		default:
			return errors.New("only support tcpServer.Option and udpServer.Option")
>>>>>>> de76143e
		}
	}

	switch network {
	case "udp", "udp4", "udp6", "":
		l, err := net.NewListenUDP(network, addr)
		if err != nil {
			return err
		}
		defer func() {
			if errC := l.Close(); errC != nil && err == nil {
				err = errC
			}
		}()
		s := udp.NewServer(udpOptions...)
		return s.Serve(l)
	case "tcp", "tcp4", "tcp6":
		l, err := net.NewTCPListener(network, addr)
		if err != nil {
			return err
		}
		defer func() {
			if errC := l.Close(); errC != nil && err == nil {
				err = errC
			}
		}()
		s := tcp.NewServer(tcpOptions...)
		return s.Serve(l)
	default:
		return fmt.Errorf("invalid network (%v)", network)
	}
}

// ListenAndServeTCPTLSWithOptions Starts a server on address and network over TLS specified Invoke options
// for incoming queries.
func ListenAndServeTCPTLSWithOptions(network, addr string, config *tls.Config, opts ...tcpServer.Option) (err error) {
	l, err := net.NewTLSListener(network, addr, config)
	if err != nil {
		return err
	}
	defer func() {
		if errC := l.Close(); errC != nil && err == nil {
			err = errC
		}
	}()
	s := tcp.NewServer(opts...)
	return s.Serve(l)
}

// ListenAndServeDTLSWithOptions Starts a server on address and network over DTLS specified Invoke options
// for incoming queries.
func ListenAndServeDTLSWithOptions(network string, addr string, config *piondtls.Config, opts ...dtlsServer.Option) (err error) {
	l, err := net.NewDTLSListener(network, addr, config)
	if err != nil {
		return err
	}
	defer func() {
		if errC := l.Close(); errC != nil && err == nil {
			err = errC
		}
	}()
	s := dtls.NewServer(opts...)
	return s.Serve(l)
}<|MERGE_RESOLUTION|>--- conflicted
+++ resolved
@@ -92,12 +92,6 @@
 		switch o := opt.(type) {
 		case tcpServer.Option:
 			tcpOptions = append(tcpOptions, o)
-<<<<<<< HEAD
-		case udpServer.Option:
-			udpOptions = append(udpOptions, o)
-		default:
-			return fmt.Errorf("only support tcpServer.Option and udpServer.Option")
-=======
 
 			// Duplicate the option for UDP if needed.
 			if udpOpt, ok := o.(udpServer.Option); ok {
@@ -107,7 +101,6 @@
 			udpOptions = append(udpOptions, o)
 		default:
 			return errors.New("only support tcpServer.Option and udpServer.Option")
->>>>>>> de76143e
 		}
 	}
 
